*.ipynb_checkpoints
build
staging
test
*.gradle
*.pyc
*.idea
*.iml
<<<<<<< HEAD
*.ipynb.yaml

# For building the server incrementally from an IDE like Eclipse it can be useful to create
# the two symlinks below to point to sources/server/src/shared, but we don't want them
# committed.
# TODO(gram): We ideally want to be able to build the code in sources/server/src/shared as
# a shared library instead, but Typescript doesn't support this elegantly yet.
sources/server/src/node/app/shared
sources/server/src/ui/scripts/app/shared
=======
*.map
*.egg-info
*.swp
*.swo
>>>>>>> 427ca5a3
<|MERGE_RESOLUTION|>--- conflicted
+++ resolved
@@ -6,19 +6,8 @@
 *.pyc
 *.idea
 *.iml
-<<<<<<< HEAD
 *.ipynb.yaml
-
-# For building the server incrementally from an IDE like Eclipse it can be useful to create
-# the two symlinks below to point to sources/server/src/shared, but we don't want them
-# committed.
-# TODO(gram): We ideally want to be able to build the code in sources/server/src/shared as
-# a shared library instead, but Typescript doesn't support this elegantly yet.
-sources/server/src/node/app/shared
-sources/server/src/ui/scripts/app/shared
-=======
 *.map
 *.egg-info
 *.swp
 *.swo
->>>>>>> 427ca5a3
