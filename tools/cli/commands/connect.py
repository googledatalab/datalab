--- conflicted
+++ resolved
@@ -52,7 +52,6 @@
     $ {0} {1} example-instance --zone us-central1-a""")
 
 
-<<<<<<< HEAD
 wrong_user_message = (
     'The specified Datalab instance was created for {0}, but you '
     'are attempting to connect to it as {1}.'
@@ -62,7 +61,8 @@
     '\n\n'
     'To override this behavior, re-run the command with the '
     '--no-user-checking flag.')
-=======
+
+
 # The list of web browsers that we don't want to automatically open.
 #
 # This is a subset of the canonical list of python browser types
@@ -70,7 +70,6 @@
 unsupported_browsers = [
     'BackgroundBrowser', 'Elinks', 'GenericBrowser', 'Grail'
 ]
->>>>>>> d4be7d59
 
 
 def flags(parser):
