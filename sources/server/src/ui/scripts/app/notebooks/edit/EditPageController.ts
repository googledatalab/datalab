--- conflicted
+++ resolved
@@ -13,19 +13,15 @@
  */
 
 
-<<<<<<< HEAD
 /// <reference path="../../../../../../typedefs/angularjs/angular.d.ts" />
+/// <reference path="../../common/Interfaces.ts" />
 import logging = require('app/common/Logging');
-
-var log = logging.getLogger('edit.page');
-
-=======
-/// <reference path="../../common/Interfaces.ts" />
 import constants = require('app/common/Constants');
 import app = require('app/App');
 
-console.log('Loading edit controller function');
->>>>>>> 4b46c7a1
+
+var log = logging.getLogger(constants.notebooks.edit.pageLogger);
+
 export class EditPageController {
   /**
    * The ID of the notebook to edit
@@ -43,8 +39,5 @@
   }
 }
 
-<<<<<<< HEAD
-log.debug('Loaded edit page controller');
-=======
 app.registrar.controller(constants.notebooks.edit.pageControllerName, EditPageController);
->>>>>>> 4b46c7a1
+log.debug('Registered ', constants.notebooks.edit.pageControllerName);