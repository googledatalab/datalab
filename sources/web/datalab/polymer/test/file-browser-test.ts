--- conflicted
+++ resolved
@@ -95,25 +95,17 @@
       });
     });
 
-<<<<<<< HEAD
+    it('shows Name column in header', () => {
+      const files: ItemListElement = testFixture.$.files;
+      const columns = files.$.header.querySelectorAll('.column');
+      assert(columns.length === 1, 'exactly one column is expected');
+      assert(columns[0].innerText === 'Name', 'Name column missing');
+    });
+
     it('starts up with no files selected, and no files running', () => {
       const files: ItemListElement = testFixture.$.files;
       files.rows.forEach((row: ItemListRow, i: number) => {
         assert(!row.selected, 'file ' + i + ' should not be selected');
-      });
-=======
-  it('shows Name column in header', () => {
-    const files: ItemListElement = testFixture.$.files;
-    const columns = files.$.header.querySelectorAll('.column');
-    assert(columns.length === 1, 'exactly one column is expected');
-    assert(columns[0].innerText === 'Name', 'Name column missing');
-  });
-
-  it('starts up with no files selected, and no files running', () => {
-    const files: ItemListElement = testFixture.$.files;
-    files.rows.forEach((row: ItemListRow, i: number) => {
-      assert(!row.selected, 'file ' + i + ' should not be selected');
->>>>>>> 665d445b
     });
 
     it('shows new notebook dialog', async () => {
