/*
 * Copyright 2017 Google Inc. All rights reserved.
 *
 * Licensed under the Apache License, Version 2.0 (the "License"); you may not use this file except
 * in compliance with the License. You may obtain a copy of the License at
 *
 * http://www.apache.org/licenses/LICENSE-2.0
 *
 * Unless required by applicable law or agreed to in writing, software distributed under the License
 * is distributed on an "AS IS" BASIS, WITHOUT WARRANTIES OR CONDITIONS OF ANY KIND, either express
 * or implied. See the License for the specific language governing permissions and limitations under
 * the License.
 */

/**
 * This file contains a collection of functions that call the Google Drive APIs, and are
 * wrapped in the ApiManager class.
 */

class DriveFile extends DatalabFile {
}

/**
 * An Google Drive specific file manager.
 */
class DriveFileManager implements FileManager {

  private static readonly _directoryMimeType = 'application/vnd.google-apps.folder';
  private static readonly _notebookMimeType = 'application/json';

<<<<<<< HEAD
=======
  private static _upstreamToDriveFile(file: gapi.client.drive.File) {
    const datalabFile: DriveFile = new DriveFile({
      icon: file.mimeType === DriveFileManager._directoryMimeType ?
                              file.iconLink : 'editor:insert-drive-file',
      id: new DatalabFileId(file.id, FileManagerType.DRIVE),
      name: file.name,
      status: DatalabFileStatus.IDLE,
      type: file.mimeType === DriveFileManager._directoryMimeType ?
                              DatalabFileType.DIRECTORY :
                              DatalabFileType.FILE,
    } as DatalabFile);
    if (datalabFile.name.endsWith('.ipynb')) {
      datalabFile.type = DatalabFileType.NOTEBOOK;
    }
    return datalabFile;
  }
>>>>>>> 2a25d60c
  public async get(fileId: DatalabFileId): Promise<DatalabFile> {
    const upstreamFile = await GapiManager.drive.getFile(fileId.path);
    return this._fromUpstreamFile(upstreamFile);
  }

  public async getStringContent(fileId: DatalabFileId, _asText?: boolean): Promise<string> {
    const [, content] = await GapiManager.drive.getFileWithContent(fileId.path);
    if (content === null) {
      throw new Error('Could not download file: ' + fileId.toQueryString());
    }
    return content;
  }

  public async getRootFile(): Promise<DatalabFile> {
    const upstreamFile = await GapiManager.drive.getRoot();
    return this._fromUpstreamFile(upstreamFile);
  }

  public saveText(file: DatalabFile, text: string): Promise<DatalabFile> {
    return GapiManager.drive.patchContent(file.id.path, text)
      .then((upstreamFile) => this._fromUpstreamFile(upstreamFile));
  }

  public async list(fileId: DatalabFileId): Promise<DatalabFile[]> {
    const queryPredicates = await this._getQueryPredicates(fileId);
    const fileFields = [
      'createdTime',
      'iconLink',
      'id',
      'mimeType',
      'modifiedTime',
      'name',
      'parents',
    ];
    const orderModifiers = [
      'folder',
      'modifiedTime desc',
      'name',
    ];

    // TODO: Put this code in a common place, instead of doing this for every
    // file manager. Perhaps a base file manager should get the list of files
    // and sessions and build the resulting DatalabFile list.
    const [upstreamFiles, sessions] = await Promise.all([
      GapiManager.drive.listFiles(fileFields, queryPredicates, orderModifiers),
      SessionManager.listSessionPaths()
        .catch((e) => {
          Utils.log.error('Could not load sessions: ' + e.message);
          return [];
        }),
    ]);
    // Combine the return values of the two requests to supplement the files
    // array with the status value.
    return upstreamFiles.map((file) => {
      const driveFile = this._fromUpstreamFile(file);
      driveFile.status = (sessions as string[]).indexOf(driveFile.id.path) > -1 ?
          DatalabFileStatus.RUNNING : DatalabFileStatus.IDLE;
      return driveFile;
    });
  }

  public async create(fileType: DatalabFileType, containerId?: DatalabFileId, name?: string)
      : Promise<DatalabFile> {
    let mimeType: string;
    switch (fileType) {
      case DatalabFileType.DIRECTORY:
        mimeType = DriveFileManager._directoryMimeType; break;
      case DatalabFileType.NOTEBOOK:
        mimeType = DriveFileManager._notebookMimeType; break;
      default:
        mimeType = 'text/plain';
    }
    const content = fileType === DatalabFileType.NOTEBOOK ?
        NotebookContent.EMPTY_NOTEBOOK_CONTENT : '';
    const upstreamFile = await GapiManager.drive.create(mimeType,
                                                        containerId ? containerId.path : 'root',
                                                        name || 'New Item',
                                                        content);
    return this._fromUpstreamFile(upstreamFile);
  }

  public rename(oldFileId: DatalabFileId, newName: string, newContainerId?: DatalabFileId)
      : Promise<DatalabFile> {
    const newContainerPath = newContainerId ? newContainerId.path : undefined;
    return GapiManager.drive.renameFile(oldFileId.path, newName, newContainerPath)
      .then((upstreamFile) => this._fromUpstreamFile(upstreamFile));
  }

  public delete(fileId: DatalabFileId): Promise<boolean> {
    return GapiManager.drive.deleteFile(fileId.path)
      .then(() => true, () => false);
  }

  public copy(file: DatalabFileId, destinationDirectoryId: DatalabFileId): Promise<DatalabFile> {
    return GapiManager.drive.copy(file.path, destinationDirectoryId.path)
      .then((upstreamFile) => this._fromUpstreamFile(upstreamFile));
  }

  public async getEditorUrl(fileId: DatalabFileId) {
    return Utils.getHostRoot() + '/editor?file=' + fileId.toQueryString();
  }

  public async getNotebookUrl(fileId: DatalabFileId): Promise<string> {
    return location.protocol + '//' + location.host +
        '/notebook?file=' + fileId.toQueryString();
  }

  public pathToPathHistory(path: string): DatalabFile[] {
    if (path === '') {
      return [];
    } else {
      // TODO - create the real path to this object, or figure out
      // a better way to handle not having the full path in the breadcrumbs
      const fileId = path;  // We assume the entire path is one fileId
      const datalabFile: DriveFile = new DriveFile({
        id: new DatalabFileId(fileId, FileManagerType.DRIVE),
      } as DatalabFile);
      return [datalabFile];
    }
  }

  protected _fromUpstreamFile(file: gapi.client.drive.File) {
    const datalabFile: DriveFile = new DriveFile({
      icon: file.iconLink,
      id: new DatalabFileId(file.id, FileManagerType.DRIVE),
      name: file.name,
      status: DatalabFileStatus.IDLE,
      type: file.mimeType === DriveFileManager._directoryMimeType ?
                              DatalabFileType.DIRECTORY :
                              DatalabFileType.FILE,
    } as DatalabFile);
    if (datalabFile.name.endsWith('.ipynb')) {
      datalabFile.type = DatalabFileType.NOTEBOOK;
    }
    return datalabFile;
  }

  protected _getWhitelistFilePredicates() {
    return [
      'name contains \'.ipynb\'',
      'name contains \'.txt\'',
      'mimeType = \'' + DriveFileManager._directoryMimeType + '\'',
    ];
  }

  protected async _getQueryPredicates(fileId: DatalabFileId) {
    return [
      '"' + fileId.path + '" in parents',
      'trashed = false',
      '(' + this._getWhitelistFilePredicates().join(' or ') + ')',
    ];
  }

}

class SharedDriveFileManager extends DriveFileManager {

  public pathToPathHistory(path: string) {
    const pathHistory = super.pathToPathHistory(path);
    pathHistory.forEach((f) => {
      f.id.source = FileManagerType.SHARED_DRIVE;
    });
    return pathHistory;
  }

  protected _fromUpstreamFile(file: gapi.client.drive.File) {
    const driveFile = super._fromUpstreamFile(file);
    driveFile.id.source = FileManagerType.SHARED_DRIVE;
    return driveFile;
  }

  /**
   * For shared files, the query should include the 'sharedWithMe' predicate
   * without any parents, but if the user wants to dig in on a specific
   * directory, it should be included as the parent, and `sharedWithMe` should
   * be removed.
   */
  protected async _getQueryPredicates(fileId: DatalabFileId) {
    const root = await this.getRootFile();
    if (root.id.path === fileId.path) {
      return [
        'trashed = false',
        'sharedWithMe',
        '(' + this._getWhitelistFilePredicates().join(' or ') + ')',
      ];
    } else {
      return super._getQueryPredicates(fileId);
    }
  }
}<|MERGE_RESOLUTION|>--- conflicted
+++ resolved
@@ -28,25 +28,6 @@
   private static readonly _directoryMimeType = 'application/vnd.google-apps.folder';
   private static readonly _notebookMimeType = 'application/json';
 
-<<<<<<< HEAD
-=======
-  private static _upstreamToDriveFile(file: gapi.client.drive.File) {
-    const datalabFile: DriveFile = new DriveFile({
-      icon: file.mimeType === DriveFileManager._directoryMimeType ?
-                              file.iconLink : 'editor:insert-drive-file',
-      id: new DatalabFileId(file.id, FileManagerType.DRIVE),
-      name: file.name,
-      status: DatalabFileStatus.IDLE,
-      type: file.mimeType === DriveFileManager._directoryMimeType ?
-                              DatalabFileType.DIRECTORY :
-                              DatalabFileType.FILE,
-    } as DatalabFile);
-    if (datalabFile.name.endsWith('.ipynb')) {
-      datalabFile.type = DatalabFileType.NOTEBOOK;
-    }
-    return datalabFile;
-  }
->>>>>>> 2a25d60c
   public async get(fileId: DatalabFileId): Promise<DatalabFile> {
     const upstreamFile = await GapiManager.drive.getFile(fileId.path);
     return this._fromUpstreamFile(upstreamFile);
@@ -170,7 +151,8 @@
 
   protected _fromUpstreamFile(file: gapi.client.drive.File) {
     const datalabFile: DriveFile = new DriveFile({
-      icon: file.iconLink,
+      icon: file.mimeType === DriveFileManager._directoryMimeType ?
+                              file.iconLink : 'editor:insert-drive-file',
       id: new DatalabFileId(file.id, FileManagerType.DRIVE),
       name: file.name,
       status: DatalabFileStatus.IDLE,
