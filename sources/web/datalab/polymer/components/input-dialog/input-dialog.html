--- conflicted
+++ resolved
@@ -26,37 +26,10 @@
           display: none;
         };
       }
-<<<<<<< HEAD
-      #title {
-        font-size: 16px;
-        text-align: center;
-      }
-      .confirm {
-        background-color: var(--app-secondary-color);
-        font-weight: bold;
-      }
-    </style>
-    <paper-dialog id="theDialog" class="dialog" with-backdrop>
-      <h2><div id="title">{{title}}</div></h2>
-      <!--Body value is bound in javascript because it needs to bind to innerHTML-->
-      <div id="body" hidden$="{{!bodyHtml}}"></div>
-      <paper-input id="inputBox" hidden$="{{!withInput}}" label="{{inputLabel}}" spellcheck=false
-                   value="{{inputValue}}" on-keydown="_checkEnter" no-label-float>
-      </paper-input>
-      <hr>
-      <div class="buttons">
-        <paper-button id="okButton" on-click="_confirmClose" class="confirm" >
-          {{okLabel}}
-        </paper-button>
-        <paper-button on-click="_cancelClose">{{cancelLabel}}</paper-button>
-      </div>
-    </paper-dialog>
-=======
     </style>
     <paper-input id="inputBox" label="{{inputLabel}}" spellcheck=false autofocus
                  value="{{inputValue}}" no-label-float>
     </paper-input>
->>>>>>> b87fac00
   </template>
 </dom-module>
 
