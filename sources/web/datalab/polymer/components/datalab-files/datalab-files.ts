--- conflicted
+++ resolved
@@ -199,11 +199,7 @@
    *                     is false by default because throwing is currently not used.
    */
   _fetchFileList(throwOnError = false) {
-<<<<<<< HEAD
     // Don't overlap fetch requests. This can happen because we set up fetch from several sources:
-=======
-    // Don't overlap fetch requests. This can happen we can do fetch from three sources:
->>>>>>> 14d2041d
     // - Initialization in the ready() event handler.
     // - Refresh mechanism called by the setInterval().
     // - User clicking refresh button.
@@ -469,21 +465,11 @@
     // Wait on all upload requests before declaring success or failure.
     try {
       await Promise.all(uploadPromises);
-<<<<<<< HEAD
-
       if (uploadPromises.length) {
         // Dispatch a success notification, and refresh the file list
         const message = files.length > 1 ? files.length + ' files' : files[0].name;
         this.dispatchEvent(new NotificationEvent(message + ' uploaded successfully.'));
 
-=======
-
-      if (uploadPromises.length) {
-        // Dispatch a success notification, and refresh the file list
-        const message = files.length > 1 ? files.length + ' files' : files[0].name;
-        this.dispatchEvent(new NotificationEvent(message + ' uploaded successfully.'));
-
->>>>>>> 14d2041d
         this._fetchFileList();
       }
       // Reset the input element.
