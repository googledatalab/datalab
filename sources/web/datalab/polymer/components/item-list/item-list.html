--- conflicted
+++ resolved
@@ -166,12 +166,8 @@
 
     <!--Item list-->
     <div id="listContainer">
-<<<<<<< HEAD
       <template is="dom-repeat" id="list" items="{{rows}}" as="row"
-                filter="{{_computeFilter(_filterString)}}">
-=======
-      <template is="dom-repeat" id="list" items="{{rows}}" as="row" initial-count="100">
->>>>>>> 045f5e85
+                filter="{{_computeFilter(_filterString)}}" initial-count="100">
         <paper-item class="row" selected$={{row.selected}} on-click="_rowClicked"
                     on-dblclick="_rowDoubleClicked">
           <div class="checkbox-col">
