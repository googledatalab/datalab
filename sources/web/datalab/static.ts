/*
 * Copyright 2015 Google Inc. All rights reserved.
 *
 * Licensed under the Apache License, Version 2.0 (the "License"); you may not use this file except
 * in compliance with the License. You may obtain a copy of the License at
 *
 * http://www.apache.org/licenses/LICENSE-2.0
 *
 * Unless required by applicable law or agreed to in writing, software distributed under the License
 * is distributed on an "AS IS" BASIS, WITHOUT WARRANTIES OR CONDITIONS OF ANY KIND, either express
 * or implied. See the License for the specific language governing permissions and limitations under
 * the License.
 */

/// <reference path="../../../third_party/externs/ts/node/node.d.ts" />
/// <reference path="../../../third_party/externs/ts/node/node-http-proxy.d.ts" />
/// <reference path="common.d.ts" />

import fs = require('fs');
import http = require('http');
import logging = require('./logging');
import path = require('path');
import settings = require('./settings');
import url = require('url');
import userManager = require('./userManager');

var appSettings: common.AppSettings;
var CONTENT_TYPES: common.Map<string> = {
  '.js': 'text/javascript',
  '.css': 'text/css',
  '.png': 'image/png',
  '.svg': 'image/svg+xml',
  '.ico': 'image/x-icon',
  '.txt': 'text/plain',
  '.html': 'text/html'
};
var CUSTOM_THEME_FILE = 'custom.css';
var DEFAULT_THEME_FILE = 'light.css';

var contentCache: common.Map<Buffer> = {};
var watchedDynamicContent: common.Map<boolean> = {};

// Path to use for fetching static resources provided by Jupyter.
function jupyterDir(): string {
  var prefix = appSettings.datalabRoot || '/usr/local/lib/python2.7';
  return path.join(prefix, '/dist-packages/notebook')
}

function getContent(filePath: string, cb: common.Callback<Buffer>, isDynamic: boolean = false): void {
  var content = contentCache[filePath];
  if (content != null) {
    process.nextTick(function() {
      cb(null, content);
    });
  }
  else {
    fs.readFile(filePath, function(error, content) {
      if (error) {
        cb(error, null);
      }
      else {
        if (isDynamic && !watchedDynamicContent[filePath]) {
          fs.watch(filePath, function(eventType, filename) {
            logging.getLogger().info('Clearing cache for updated file: %s', filePath);
            contentCache[filePath] = null;
            if (eventType == 'rename') {
              watchedDynamicContent[filePath] = false;
            }
          });
          watchedDynamicContent[filePath] = true;
        }
        contentCache[filePath] = content;
        cb(null, content);
      }
    });
  }
}

/**
 * Sends a static file as the response.
 * @param filePath the full path of the static file to send.
 * @param response the out-going response associated with the current HTTP request.
 * @param alternatePath the path to a static Datalab file to send if the given file is missing.
 * @param isDynamic indication of whether or not the file contents might change.
 */
function sendFile(filePath: string, response: http.ServerResponse,
                  alternatePath: string = "", isDynamic: boolean = false) {
  var extension = path.extname(filePath);
  var contentType = CONTENT_TYPES[extension.toLowerCase()] || 'application/octet-stream';

  getContent(filePath, function(error, content) {
    if (error) {
      logging.getLogger().error(error, 'Unable to send static file: %s', filePath);

      if (alternatePath != "") {
        sendDataLabFile(alternatePath, response);
      } else {
        response.writeHead(500);
        response.end();
      }
    }
    else {
      if (isDynamic) {
        response.removeHeader('Cache-Control');
        response.setHeader('Cache-Control', 'no-cache');
      }
      response.writeHead(200, { 'Content-Type': contentType });
      response.end(content);
    }
  }, isDynamic);
}

/**
 * Sends a static file located within the DataLab static directory.
 * @param filePath the relative file path of the static file to send.
 * @param response the out-going response associated with the current HTTP request.
 * @param isDynamic indication of whether or not the file contents might change.
 */
function sendDataLabFile(filePath: string, response: http.ServerResponse, isDynamic: boolean = false) {
  let live = isDynamic;
  let staticDir = path.join(__dirname, 'static')
  // Set this env var to point to source directory for live updates without restart.
  const liveStaticDir = process.env.DATALAB_LIVE_STATIC_DIR
  if (liveStaticDir) {
    live = true
    staticDir = liveStaticDir
  }
  sendFile(path.join(staticDir, filePath), response, '', live);
}

/**
 * Sends a static file located within the Jupyter install.
 * @param filePath the relative file path of the static file within the Jupyter directory to send.
 * @param response the out-going response associated with the current HTTP request.
 */
function sendJupyterFile(relativePath: string, response: http.ServerResponse) {
  var filePath = path.join(jupyterDir(), relativePath);
  fs.stat(filePath, function(e, stats) {
    if (e || !stats.isFile()) {
      response.writeHead(404);
      response.end();
    }

    sendFile(filePath, response);
  });
}

/**
 * Checks whether a requested static file exists in DataLab.
 * @param filePath the relative path of the file.
 */
export function datalabFileExists(filePath: string) {
  return fs.existsSync(path.join(__dirname, 'static', filePath));
}

/**
 * Sends a static 'custom.css' file located within the user's config directory.
 *
 * @param userId the ID of the current user.
 * @param response the out-going response associated with the current HTTP request.
 */
function sendUserCustomTheme(userId: string, response: http.ServerResponse): void {
  var customThemePath = path.join(settings.getUserConfigDir(userId), CUSTOM_THEME_FILE);
  sendFile(customThemePath, response, DEFAULT_THEME_FILE, true);
}

/**
 * Returns true if this path should return an experimental UI resource
 * @param path the incoming request path
 */
export function isExperimentalResource(pathname: string) {
  if (pathname.indexOf('/exp/') === 0) {
    return true;
  }
  const experimentalUiEnabled = process.env.DATALAB_EXPERIMENTAL_UI;
  return experimentalUiEnabled === 'true' && (
      pathname.indexOf('/data') === 0 ||
      pathname.indexOf('/files') === 0 ||
      pathname.indexOf('/sessions') === 0 ||
      pathname.indexOf('/terminal') === 0 ||
      pathname.indexOf('/editor') === 0 ||
      pathname.indexOf('/bower_components') === 0 ||
      pathname.indexOf('/components') === 0 ||
      pathname.indexOf('/images') === 0 ||
      pathname.indexOf('/index.css') === 0 ||
      pathname.indexOf('/modules') === 0 ||
      pathname === '/'
  );
}

/**
 * Implements static file handling.
 * @param request the incoming file request.
 * @param response the outgoing file response.
 */
function requestHandler(request: http.ServerRequest, response: http.ServerResponse): void {
  var pathname = url.parse(request.url).pathname;

  // -------------------------------- start of experimental UI resources
  if (isExperimentalResource(pathname)) {
    logging.getLogger().debug('Serving experimental UI resource: ' + pathname);
    let rootRedirect = 'files';
    if (pathname.indexOf('/exp/') === 0) {
      pathname = pathname.substr('/exp'.length);
      rootRedirect = 'exp/files';
    }
    if (pathname === '/') {
      response.statusCode = 302;
      response.setHeader('Location', path.join(appSettings.datalabBasePath, rootRedirect));
      response.end();
      return;
<<<<<<< HEAD
    }
    if (pathname === '/data' ||
        pathname === '/files' ||
        pathname === '/sessions' ||
        pathname === '/terminal') {
=======
    } else if (pathname === '/files' || pathname === '/sessions' || pathname === '/terminal') {
>>>>>>> cf6d2e7d
      pathname = '/index.html';
    } else if (pathname === '/editor') {
      pathname = '/editor.html';
    } else if (pathname === '/index.css') {
      var userSettings: common.UserSettings = settings.loadUserSettings(userId);
      pathname = '/index.' + (userSettings.theme || 'light') + '.css';
    }
    pathname = 'experimental' + pathname;
    console.log('sending experimental file: ' + pathname);
    sendDataLabFile(pathname, response);
    return;
  }
  // -------------------------------- end of experimental resources

  console.log('static request: ' + pathname);
  // List of resources that are passed through with the same name.
  const staticResourcesList: [string] = [
    'appbar.html',
    'appbar.js',
    'util.js',
    'edit-app.js',
    'datalab.css',
    'idle-timeout.js',
    'minitoolbar.js',
    'notebook-app.js',
    'notebook-list.js',
    'reporting.html',
    'settings.html',
    'settings.js',
    'websocket.js',
  ];
  // Map of resources where we change the name.
  const staticResourcesMap: {[key:string]: string} = {
    'about.txt': 'datalab.txt',
    'favicon.ico': 'datalab.ico',
    'logo.png': 'datalab.png',
  };

  response.setHeader('Cache-Control', 'public, max-age=3600');
  var subpath = pathname.substr(pathname.lastIndexOf('/') + 1);
  if (staticResourcesList.indexOf(subpath) >= 0) {
    sendDataLabFile(subpath, response);
  }
  else if (subpath in staticResourcesMap) {
    sendDataLabFile(staticResourcesMap[subpath], response);
  }
  else if (pathname.indexOf('/codemirror/mode/') > 0) {
    var split = pathname.lastIndexOf('/');
    var newPath = 'codemirror/mode/' + pathname.substring(split + 1);
    if (datalabFileExists(newPath)) {
      sendDataLabFile(newPath, response);
    } else {
      // load codemirror modes from proper path
      pathname = pathname.substr(1).replace('static/codemirror', 'static/components/codemirror');
      sendJupyterFile(pathname, response);
    }
  }
  else if (pathname.lastIndexOf('/custom.js') >= 0) {
    // NOTE: Uncomment to use external content mapped into the container.
    //       This is only useful when actively developing the content itself.
    // var text = fs.readFileSync('/sources/datalab/static/datalab.js', { encoding: 'utf8' });
    // response.writeHead(200, { 'Content-Type': 'text/javascript' });
    // response.end(text);

    sendDataLabFile('datalab.js', response);
  }
  else if (pathname.lastIndexOf('/custom.css') > 0) {
    var userId: string = userManager.getUserId(request);
    var userSettings: common.UserSettings = settings.loadUserSettings(userId);
    if ('theme' in userSettings) {
      var theme: string = userSettings['theme'];
      if (theme == 'custom') {
        sendUserCustomTheme(userId, response);
      } else if (theme == 'dark') {
        sendDataLabFile('dark.css', response, true);
      } else {
        sendDataLabFile('light.css', response, true);
      }
    } else {
      sendDataLabFile(DEFAULT_THEME_FILE, response, true);
    }
  }
  else if ((pathname.indexOf('/static/extensions/') == 0) ||
           (pathname.indexOf('/static/require/') == 0) ||
           (pathname.indexOf('/static/fonts/') == 0)) {
    // Strip off the leading '/static/' to turn pathname into a relative path within the
    // static directory.
    sendDataLabFile(pathname.substr('/static/'.length), response);
  } else {
    // Strip off the leading slash to turn pathname into a relative file path
    sendJupyterFile(pathname.substr(1), response);
  }
}

/**
 * Creates the static content request handler.
 * @param settings configuration settings for the application.
 * @returns the request handler to handle static requests.
 */
export function createHandler(settings: common.AppSettings): http.RequestHandler {
  appSettings = settings;
  return requestHandler;
}<|MERGE_RESOLUTION|>--- conflicted
+++ resolved
@@ -209,15 +209,10 @@
       response.setHeader('Location', path.join(appSettings.datalabBasePath, rootRedirect));
       response.end();
       return;
-<<<<<<< HEAD
-    }
-    if (pathname === '/data' ||
+    } else if (pathname === '/data' ||
         pathname === '/files' ||
         pathname === '/sessions' ||
         pathname === '/terminal') {
-=======
-    } else if (pathname === '/files' || pathname === '/sessions' || pathname === '/terminal') {
->>>>>>> cf6d2e7d
       pathname = '/index.html';
     } else if (pathname === '/editor') {
       pathname = '/editor.html';
