--- conflicted
+++ resolved
@@ -161,14 +161,13 @@
     return;
   }
 
-<<<<<<< HEAD
   if (requestPath.indexOf('/api/basepath') === 0) {
     response.statusCode = 200;
     response.end(appSettings.datalabBasePath);
-=======
+  }
+  
   if (requestPath.indexOf('/api/settings') === 0) {
     settingHandler(request, response);
->>>>>>> c29ee938
     return;
   }
 
